import logging
import sys
import os
import time
import re
import math
from functools import reduce

import click

import gzip

import numpy as np
import pysam

from polyleven import levenshtein
import ssw

from collections import OrderedDict

import matplotlib.pyplot as plt
from matplotlib import transforms

import longbow.utils.constants
from ..utils import bam_utils
from ..utils import cli_utils

logger = logging.getLogger(__name__)


DEFAULT_COLOR_MAP_ENTRY = "DEFAULT"


@click.command()
@click.option(
    "-r",
    "--read-names",
    type=str,
    multiple=True,
    help="read names (or file(s) of read names) to inspect",
)
@cli_utils.input_pbi
@click.option(
    "-f",
    "--file-format",
    default="pdf",
    show_default=True,
    type=click.Choice(["png", "pdf"]),
    help="Image file format",
)
@click.option(
    "-o",
    "--outdir",
    default=".",
    show_default=True,
    required=False,
    type=click.Path(exists=False),
    help="Output directory",
)
@click.option(
    "-m",
    "--model",
    help="The model to use for annotation.  If the given value is a pre-configured model name, then that "
         "model will be used.  Otherwise, the given value will be treated as a file name and Longbow will attempt to "
         "read in the file and create a LibraryModel from it.  Longbow will assume the contents are the configuration "
         "of a LibraryModel as per LibraryModel.to_json()."
)
@click.option(
    '--seg-score',
    is_flag=True,
    default=False,
    show_default=True,
    help="Display alignment score for annotated segments.  (--quick mode only)"
)
@click.option(
    "--max-length",
    type=int,
    default=longbow.utils.constants.DEFAULT_MAX_READ_LENGTH,
    show_default=True,
    required=False,
    help="Maximum length of a read to process.  Reads beyond this length will not be annotated.  If the input file has already been annotated, this parameter is ignored."
)
@click.option(
    "--min-rq",
    type=float,
    default=-2,
    show_default=True,
    required=False,
    help="Minimum ccs-determined read quality for a read to be annotated.  CCS read quality range is [-1,1].  If the input file has already been annotated, this parameter is ignored."
)
@click.option(
    '-q',
    '--quick',
    is_flag=True,
    default=False,
    show_default=True,
    help="Create quick (simplified) inspection figures."
)
@click.option(
    '-a',
    '--annotated-bam',
    type=click.File(),
    show_default=True,
    required=False,
    help="Store annotations from a downstream BAM file so they can be displayed on reads from previous processing steps."
)
@cli_utils.input_bam
def main(read_names, pbi, file_format, outdir, model, seg_score, max_length, min_rq, quick, annotated_bam, input_bam):
    """Inspect the classification results on specified reads."""

    t_start = time.time()

<<<<<<< HEAD
    logger.info("Invoked via: longbow %s", " ".join(sys.argv[1:]))

    read_name_set = set()
    for read_name in read_names:
        if os.path.isfile(read_name):
            logger.info(f"Loading read names from {read_name}")
            with open(read_name) as fh:
                read_name_set.update(line.strip() for line in fh)
        else:
            read_name_set.add(read_name)

    # overwrite read_names with the actual list of names
    read_names = sorted(read_name_set)

=======
>>>>>>> d76e86f1
    if not os.path.exists(outdir):
        os.makedirs(outdir)

    anns, name_map = None, None
    if annotated_bam is not None:
        anns, name_map = _load_annotations(annotated_bam)

    # Get our model:
    lb_model = bam_utils.load_model(model, input_bam)
    logger.info(f"Using {lb_model.name}: {lb_model.description}")

    # Open our bam file:
    pysam.set_verbosity(0)
    with pysam.AlignmentFile(input_bam, "rb", check_sq=False, require_index=False) as bam_file:

        logger.info(f"Figure drawing mode: {'simplified' if quick else 'extended'}")

        if seg_score and not quick:
            logger.warning("Seg score selected, but not using quick mode.  Ignoring --seg-score.")

        # If we have read names, we should use them to inspect the file:
        if len(read_name_set) > 0:
            logger.info(f"Looking for {len(read_name_set)} read names")

            pbi = f"{input_bam}.pbi" if pbi is None else pbi
            if not os.path.exists(pbi):
                # raise FileNotFoundError(f"Missing .pbi file for {input_bam}")
                logger.info("No .pbi file available. Inspecting whole input bam file until we find specified reads.")
                for read in bam_file:
                    if read.query_name in read_name_set:
                        __create_read_figure(file_format, lb_model, outdir, read, seg_score, max_length, min_rq, quick, anns, name_map)
            else:
                file_offsets = load_read_offsets(pbi, load_read_names(read_names))

                for i, z in enumerate(file_offsets):

                    if not file_offsets[z]["offset"]:
                        logger.error("Read not in index file: %s", read_names[i])
                        sys.exit(1)

                    bam_file.seek(file_offsets[z]["offset"])
                    read = bam_file.__next__()
                    __create_read_figure(file_format, lb_model, outdir, read, seg_score, max_length, min_rq, quick, anns, name_map)
        else:
            # Without read names we just inspect every read in the file:
            logger.info("No read names given. Inspecting every read in the input bam file.")
            for read in bam_file:
                __create_read_figure(file_format, lb_model, outdir, read, seg_score, max_length, min_rq, quick, anns, name_map)

    logger.info(f"Done. Elapsed time: {time.time() - t_start:2.2f}s.")


def __create_read_figure(file_format, lb_model, outdir, read, seg_score, max_length, min_rq, quick, anns, name_map):
    """Create a figure for the given read."""

    out = f'{outdir}/{re.sub("/", "_", read.query_name)}.{file_format}'

    seq, path, logp = annotate_read(read, lb_model, max_length, min_rq)

    if seq is not None:
        logger.info("Drawing read '%s' to '%s'", read.query_name, out)

        if quick:
            draw_simplified_state_sequence(seq, path, logp, read, out, seg_score, lb_model, size=13, family="monospace")
        else:
            draw_extended_state_sequence(seq, path, logp, read, out, seg_score, lb_model, anns, name_map, size=13, family="monospace")


def load_read_names(read_name_args):
    read_names = []

    for r in read_name_args:
        if os.path.exists(r):
            with open(r, "r") as f:
                for i, line in enumerate(f):
                    # Space / Tab / Newline / Line feed are all forbidden in read names by the sam spec, so we can
                    # trim it all off:
                    rn = line.strip()
                    if not bam_utils.PB_READ_NAME_RE.match(rn):
                        logger.error(
                            "Read name on line %d of file %s doesn't appear to be a PacBio read: %s", i, r, rn
                        )
                        sys.exit(1)

                    read_names.append(rn)
        else:
            if not bam_utils.PB_READ_NAME_RE.match(r):
                logger.error("Read name doesn't appear to be a PacBio read: %s", r)
                sys.exit(1)
            read_names.append(r)

    return read_names


def load_read_offsets(pbi_file, read_names):
    """
    Compute file offsets for specified read names
    """

    # Decode PacBio .pbi file.  This is not a full decode of the index, only the parts we need for read selection.
    # More on index format at https://pacbiofileformats.readthedocs.io/en/9.0/PacBioBamIndex.html .

    fmt = bam_utils.get_pbi_format()

    # Make a list of bgzf virtual file offsets for sharding and store ZMW counts.
    file_offsets_hash = OrderedDict()
    for read_name in read_names:
        name_pieces = re.split("/", read_name)

        hole_number = int(name_pieces[1])
        if "ccs" in name_pieces:
            if len(name_pieces) > 3:
                rr = re.split("_", name_pieces[3])
                range_end = int(rr[1]) - int(rr[0]) + 1
            else:
                range_end = -1
        else:
            range_end = re.split("_", name_pieces[2])[1]

        file_offsets_hash[f"{hole_number}_{range_end}"] = {"read_name": read_name, "offset": None}

    with gzip.open(pbi_file, "rb") as f:
        idx_contents = fmt.parse_stream(f)

        for j in range(0, idx_contents.n_reads):
            key1 = f"{idx_contents.holeNumber[j]}_{idx_contents.qEnd[j]}"
            key2 = f"{idx_contents.holeNumber[j]}_-1"

            # Save virtual file offsets for the selected reads only
            if key1 in file_offsets_hash:
                file_offsets_hash[key1]["offset"] = idx_contents.fileOffset[j]
            elif key2 in file_offsets_hash:
                file_offsets_hash[key2]["offset"] = idx_contents.fileOffset[j]

    return file_offsets_hash


def annotate_read(read, m, max_length, min_rq):
    fseq = read.query_sequence
    fppath = []
    flogp = -math.inf

    if read.has_tag(longbow.utils.constants.SEGMENTS_CIGAR_TAG):
        # Set our ppath from the bam file:
        fppath = re.split(longbow.utils.constants.SEGMENT_TAG_DELIMITER, read.get_tag(longbow.utils.constants.SEGMENTS_CIGAR_TAG))

        # Set our logp from the bam file:
        flogp = read.get_tag(longbow.utils.constants.READ_MODEL_SCORE_TAG)
    else:
        # Check for max length and min quality:
        if len(read.query_sequence) > max_length:
            logger.warning(f"Read is longer than max length.  "
                           f"Skipping: {read.query_name} ({len(read.query_sequence)} > {max_length})")
            return [None] * 3
        elif read.get_tag("rq") < min_rq:
            logger.warning(f"Read quality is below the minimum.  "
                           f"Skipping: {read.query_name} ({read.get_tag('rq')} < {min_rq})")
            return [None] * 3
        for seq in [read.query_sequence, bam_utils.reverse_complement(read.query_sequence)]:
            logp, ppath = m.annotate(seq)

            if logp > flogp:
                fseq = seq
                flogp = logp
                fppath = ppath

    return fseq, fppath, flogp


def create_colormap_for_model(m):
    adapter_state_color = "#DF5A49"
    scaffold_state_color = "#334D5C"
    poly_a_color = "#45B29D"
    coding_region_color = "#4455FF"
    three_p_adapter_color = "#EFC94C"
    random_color = "#aaaaaa"

    cbc_color = "#11FF66"
    umi_color = "#1166FF"

    # Color for states we haven't enumerated:
    default_color = "#c2a8f0"

    color_map = {
        longbow.utils.constants.RANDOM_SEGMENT_NAME: random_color,
        DEFAULT_COLOR_MAP_ENTRY: default_color
    }

    # Generate the rest of the colors:
    for name in m.get_all_node_names():
        if name in color_map:
            continue
        if len(name) == 1:
            c = adapter_state_color
        elif m.has_coding_region and name == m.coding_region:
            c = coding_region_color
        elif name in longbow.utils.constants.MAS_SCAFFOLD_NAMES:
            c = scaffold_state_color
        elif m.has_named_random_segments and name in m.named_random_segments:
            # We'll do these next:
            continue
        elif name.upper().startswith("POLY"):
            c = poly_a_color
        else:
            c = default_color

        color_map[name] = c

    if m.has_named_random_segments:
        # Now generate random segment colors:
        # Start from the color of the coding region:
        rc = [
            int(cbc_color[1:3], 16),
            int(cbc_color[3:5], 16),
            int(cbc_color[5:7], 16),
        ]
        step = int(256 / len(m.named_random_segments))
        for name in m.named_random_segments:
            if m.has_coding_region and name == m.coding_region:
                continue
            c = [(c + step) % 256 for c in rc]
            c = adjust_color_for_existing_colors(c, color_map.values(), step)

            color_map[name] = f"#{c[0]:02X}{c[1]:02X}{c[2]:02X}"
            rc = c

    return color_map


def adjust_color_for_existing_colors(color, existing_color_strings, color_step, min_dist=50):
    max_num_loops = 10
    loop_num = 0

    while loop_num < max_num_loops:
        color_dist_ok = True
        for color_string in existing_color_strings:
            other_color = [
                int(color_string[1:3], 16),
                int(color_string[3:5], 16),
                int(color_string[5:7], 16),
            ]

            # Simple Euclidian distance in color space:
            color_dist = np.sqrt(reduce(lambda x, y: x+y, list(map(lambda x: (x[1]-x[0])**2, zip(color, other_color)))))

            if color_dist < min_dist:
                color_dist_ok = False
                color = [(c + color_step) % 256 for c in color]

        if color_dist_ok:
            break

        loop_num += 1

    if loop_num >= max_num_loops:
        logger.warning(f"Could not get distinct enough color.  Using color: {color}")

    return color


def _adjust_aligned_state_sequence(seq, path, library_model, read_anns):
    cur_state = ''
    cur_adapter = None
    cur_pos = 0
    cur_seq = ''

    new_path = []

    last_path = ''

    seq_pos = 0
    for p in path:
        if cur_state == 'CBC' or cur_state == 'UMI':
            tag = 'CB' if cur_state == 'CBC' else 'ZU'
            ssw_aligner = ssw.Aligner()
            s = None
            si = 0
            for i in range(len(read_anns)):
                s1 = ssw_aligner.align(cur_seq, read_anns[i][tag])
                if s is None:
                    s = s1
                    si = i
                else:
                    if s1.score > s.score:
                        s = s1
                        si = i

            new_cigar = []
            for opgroup in list(filter(None, re.split(r'(\d+[MIDS])', s.cigar))):
                q = re.match(r'(\d+)([MIDS])', opgroup)
                op = q.group(2)
                oplen = int(q.group(1))
                new_cigar.append(f'{op}{oplen}')

            last_path = f"{cur_state}:{''.join(new_cigar)}:{read_anns[si][tag]}"

        if last_path != '':
            new_path.append(last_path)

        state, ops = re.split(":", p)
        last_path = p

        for opgroup in list(filter(None, re.split(r'(R?[MID]A?B?\d+)', ops))):
            q = re.match(r'(R?[MID]A?B?)(\d+)', opgroup)
            op = q.group(1)
            oplen = int(q.group(2))

            if state != cur_state:
                cur_state = state
                cur_pos = 0
                cur_adapter = None
                cur_seq = ''

                if cur_state in library_model.adapter_dict and cur_state not in library_model.annotation_segments and \
                        type(library_model.adapter_dict[cur_state]) == str:
                    cur_adapter = library_model.adapter_dict[cur_state]

            for _ in range(oplen):
                base = seq[seq_pos] if seq_pos < len(seq) else ' '

                if op == 'M':
                    if cur_adapter is not None:
                        cur_pos += 1

                    seq_pos += 1
                    cur_seq = f'{cur_seq}{base}'
                elif op == 'D' or op == 'RD':
                    if cur_adapter is not None:
                        cur_pos += 1
                elif op == 'I' or op == 'RI':
                    seq_pos += 1
                    cur_seq = f'{cur_seq}{base}'

    if last_path != '':
        new_path.append(last_path)

    return new_path


def _make_aligned_state_sequence(seq, path, library_model):
    observed_track = []
    mismatch_track = []
    expected_track = []
    classification_track = []

    cur_state = ''
    cur_adapter = None
    cur_pos = 0

    seq_pos = 0
    for p in path:
        f = re.split(":", p)
        state, ops = f[0], f[1]

        for opgroup in list(filter(None, re.split(r'(R?[MIDS]A?B?\d+)', ops))):
            q = re.match(r'(R?[MIDS]A?B?)(\d+)', opgroup)
            op = q.group(1)
            oplen = int(q.group(2))

            if state != cur_state:
                cur_state = state
                cur_pos = 0
                cur_adapter = None

                if cur_state in library_model.adapter_dict and cur_state not in library_model.annotation_segments \
                        and type(library_model.adapter_dict[cur_state]) == str:
                    cur_adapter = library_model.adapter_dict[cur_state]
                elif len(f) > 2:
                    cur_adapter = f[2]

            for _ in range(oplen):
                base = seq[seq_pos] if seq_pos < len(seq) else ' '

                if op == 'M':
                    classification_track.append(state)
                    observed_track.append(base)

                    if cur_adapter is not None:
                        expected_track.append(cur_adapter[cur_pos])

                        if cur_adapter[cur_pos] == base:
                            mismatch_track.append('|')
                        else:
                            mismatch_track.append('.')

                        cur_pos += 1
                    else:
                        expected_track.append(' ')
                        mismatch_track.append(' ')

                    seq_pos += 1
                elif op == 'D' or op == 'RD':
                    classification_track.append(state)
                    observed_track.append('-' if op == 'D' else ' ')

                    if cur_adapter is not None:
                        expected_track.append(cur_adapter[cur_pos])
                        mismatch_track.append(' ')
                        cur_pos += 1
                    else:
                        expected_track.append(' ')
                        mismatch_track.append(' ')
                elif op == 'I' or op == 'RI':
                    classification_track.append(state)
                    observed_track.append(base)

                    if cur_adapter is not None:
                        expected_track.append('-' if op == 'I' else ' ')
                        mismatch_track.append(' ')
                    else:
                        expected_track.append(' ')
                        mismatch_track.append(' ')

                    seq_pos += 1

    return observed_track, mismatch_track, expected_track, classification_track


def format_state_sequence(seq, path, library_model, line_length=150):
    color_map = create_colormap_for_model(library_model)

    labelled_bases = []
    state_labels = []
    state_colors = []

    for i in range(0, len(path), line_length):
        bases = []
        label = re.split(":", path[i])[0]

        for j in range(i, min(i + line_length, len(path))):
            a = seq[j]
            b = re.split(":", path[j])[0]

            # Handle the line breaks:
            if label == b:
                bases.append(a)
            elif label != b:
                try:
                    color = color_map[label]
                except KeyError:
                    color = color_map[DEFAULT_COLOR_MAP_ENTRY]

                labelled_bases.append("".join(bases))
                state_labels.append(label)
                state_colors.append(color)

                bases = [a]
                label = b

        labelled_bases.append("".join(bases))
        state_labels.append(label)
        try:
            color = color_map[label]
        except KeyError:
            color = color_map[DEFAULT_COLOR_MAP_ENTRY]
        state_colors.append(color)

    return labelled_bases, state_colors, state_labels


def draw_extended_state_sequence(seq, path, logp, read, out, show_seg_score, library_model, anns, name_map, **kwargs):

    line_length = 150

    if name_map is not None:
        path = _adjust_aligned_state_sequence(seq, path, library_model, list(map(lambda x: anns[x], name_map[read.query_name])))

    observed_track, mismatch_track, expected_track, classification_track = _make_aligned_state_sequence(seq, path, library_model)

    f = plt.figure(figsize=(24, 24))

    ax = plt.gca()
    t = ax.transData
    canvas = ax.figure.canvas

    collapsed_annotations = bam_utils.collapse_annotations(path)
    _set_figure_title(f, library_model, logp, collapsed_annotations, read)

    f.patch.set_visible(False)
    ax.axis("off")

    columns = line_length
    rows = 4 * 80

    plt.xlim([0, columns])
    plt.ylim([0, rows])

    row = 0
    column = 0
    total_bases_seen = 0

    color_map = create_colormap_for_model(library_model)

    last_label = ''
    for i, (o, m, e, c) in enumerate(zip(observed_track, mismatch_track, expected_track, classification_track)):
        color = color_map[c]

        if column == 0:
            pos1 = ax.text(
                column - 1,
                rows - row,
                total_bases_seen,
                color='#000000',
                transform=t,
                va="bottom",
                ha="right",
            )
            pos1.draw(canvas.get_renderer())

        if i == len(observed_track) - 1:
            pos2 = ax.text(
                column + 2,
                rows - row,
                len(read.query_sequence),
                color='#000000',
                transform=t,
                va="bottom",
                ha="left",
            )
            pos2.draw(canvas.get_renderer())

        observed_base = ax.text(
            column,
            rows - row,
            o,
            color=color,
            transform=t,
            bbox=dict(facecolor=f"{color}22", edgecolor=f"{color}22", pad=0),
            **kwargs,
        )
        observed_base.draw(canvas.get_renderer())

        mismatch_indicator = ax.text(
            column,
            rows - row - 4,
            m,
            transform=t,
            **kwargs,
        )
        mismatch_indicator.draw(canvas.get_renderer())

        if e != ' ':
            expected_base = ax.text(
                column,
                rows - row - 8,
                e,
                color=color,
                transform=t,
                bbox=dict(facecolor=f"{color}22", edgecolor=f"{color}22", pad=0),
                **kwargs,
            )
            expected_base.draw(canvas.get_renderer())

        if c != last_label:
            last_label = c

            label = ax.text(
                column,
                rows - row + 4,
                c,
                transform=t,
                va="bottom",
                ha="left",
                fontsize=8,
                bbox=dict(facecolor="white", edgecolor="black"),
            )
            label.draw(canvas.get_renderer())

        total_bases_seen += 1
        column += 1
        if column >= columns:
            column = 0
            row += 15

    plt.savefig(out, bbox_inches="tight")

    plt.close()


def _expand_cigar_sequence(cigar_path):
    """Expand a cigar sequence to a `ppath` list ala the model."""
    ppath = []
    op_re = re.compile("([A-Za-z]+)(\d+)")
    for p in cigar_path:
        # Get our segment:
        seg = re.split(":", p)[0]

        # Get our cigar operators for this segment:
        ops_string = re.split(":", p)[1]
        while len(ops_string) >= 1:
            m = op_re.match(ops_string)
            op, count = m.groups()

            # Update our ops string:
            ops_string = ops_string[m.span()[1]:]

            # We need to ignore deletions:
            if op != "D":
                # Add the correct number of operations for this cigar to the ppath:
                for i in range(int(count)):
                    ppath.append(f"{seg}:{i}")

    return ppath


def draw_simplified_state_sequence(seq, path, logp, read, out, show_seg_score, library_model, **kwargs):

    line_length = 150

    # TODO: This is a bandaid.  This method should not exist.  Instead we should fix `format_state_sequence`.
    ppath = _expand_cigar_sequence(path)
    base_strings, colors, labels = format_state_sequence(seq, ppath, library_model, line_length=line_length)

    # Collapse the path here so we can later annotate our reads with the correct scores:
    segments = bam_utils.collapse_annotations(path) if show_seg_score else None

    f = plt.figure(figsize=(24, 24))

    ax = plt.gca()
    t = ax.transData
    canvas = ax.figure.canvas

    collapsed_annotations = bam_utils.collapse_annotations(path)
    _set_figure_title(f, library_model, logp, collapsed_annotations, read)

    f.patch.set_visible(False)
    ax.axis("off")

    columns = line_length
    rows = 4 * 80

    plt.xlim([0, columns])
    plt.ylim([0, rows])

    row = 0
    column = 0
    row_letters_seen = 0
    total_bases_seen = 0

    last_label = None
    total_segments_seen = 0

    for base_string, color, lbl in zip(base_strings, colors, labels):
        if column == 0:
            ytic = ax.text(0, rows - row, f"{total_bases_seen}  ", transform=t, ha="right")

        # Write classified sequence
        text = ax.text(
            0,
            rows - row,
            base_string,
            color=color,
            transform=t,
            bbox=dict(facecolor=f"{color}22", edgecolor=f"{color}22", pad=0),
            **kwargs,
        )
        text.draw(canvas.get_renderer())
        ex = text.get_window_extent()

        # I truly have no idea why I need the scaling factor, but if I don't have this, PDF images
        # are super broken.
        scaling_factor = 1.00 if out.endswith(".png") else 0.72
        t = transforms.offset_copy(
            text.get_transform(), x=scaling_factor * ex.width, units="dots"
        )

        # Write state label if we haven't already written it:
        if lbl != last_label:
            seg_score_string = ""
            if lbl == longbow.utils.constants.RANDOM_SEGMENT_NAME:
                # Let's add the length of the random segment to the label:
                length = len(collapsed_annotations[total_segments_seen])
                seg_score_string = f" [{length}]"

            # Always display the length of known random segments of fixed length:
            elif library_model.has_named_random_segments and lbl in library_model.named_random_segments:

                # Handle basic named random segment:
                if library_model.adapter_dict[lbl] == longbow.utils.constants.RANDOM_SEGMENT_NAME:
                    length = len(collapsed_annotations[total_segments_seen])
                    seg_score_string = f" [{length}]"

                # Handle special random segments:
                elif type(library_model.adapter_dict[lbl]) is dict:

                    special_seg_type = list(library_model.adapter_dict[lbl].keys())[0]

                    if special_seg_type == longbow.utils.constants.FIXED_LENGTH_RANDOM_SEGMENT_TYPE_NAME:
                        # Mark the length that this known random segment should be:
                        length = list(library_model.adapter_dict[lbl].values())[0]
                        seg_score_string = f" [{length}]"
                    else:
                        logger.warning(f"Ignoring score/length for unknown special segment type: {special_seg_type}")

            # If we want to show the segment scores, we calculate them here:
            elif show_seg_score and (not library_model.has_named_random_segments or
                                     lbl not in library_model.named_random_segments):

                if type(library_model.adapter_dict[lbl]) is dict:
                    special_seg_type = list(library_model.adapter_dict[lbl].keys())[0]

                    if special_seg_type == longbow.utils.constants.HPR_SEGMENT_TYPE_NAME:
                        base, count = library_model.adapter_dict[lbl][special_seg_type]
                        known_segment_seq = base * count
                        segment_bases = _get_segment_bases(seq, total_bases_seen, segments)

                        # Annotate the score
                        seg_score_string = f" (" \
                                           f"{len(known_segment_seq) - levenshtein(segment_bases, known_segment_seq)}" \
                                           f"/{len(known_segment_seq)})"

                        # Also annotate the actual length:
                        seg_score_string = f"{seg_score_string} [{len(collapsed_annotations[total_segments_seen])}]"

                    else:
                        logger.warning(f"Ignoring score/length for unknown special segment type: {special_seg_type}")
                else:
                    known_segment_seq = library_model.adapter_dict[lbl]
                    segment_bases = _get_segment_bases(seq, total_bases_seen, segments)

                    seg_score_string = f" ({len(known_segment_seq) - levenshtein(segment_bases, known_segment_seq)}" \
                                       f"/{len(known_segment_seq)})"

            ax.text(
                0 - (len(base_string) / 2),
                rows - row - 3.5,
                f"{lbl}{seg_score_string}",
                transform=t,
                va="bottom",
                ha="center",
                fontsize=8,
                bbox=dict(facecolor="white", edgecolor="black"),
            )

            total_segments_seen += 1

        # TODO: Replace all references to "5p_Adapter" with references to the models themselves.
        # Add in hashes after the leading structural adapter so we can visually more easily inspect the results:
        if lbl == "5p_Adapter":
            for o in range(10, 50, 10):
                if row_letters_seen + len(base_string) + o < line_length:
                    ax.text(0, rows - row + 1.7, f"{' ' * o}'", transform=t, **kwargs)

        # Decide whether we need to break into a new row
        row_letters_seen += len(base_string)
        total_bases_seen += len(base_string)
        column += 1

        if row_letters_seen >= columns:
            row_letters_seen = 0

            row += 1
            column = 0

            text = ax.text(column, row, "")
            text.draw(canvas.get_renderer())
            t = transforms.offset_copy(
                text.get_transform(), x=0, y=-30 * row, units="dots"
            )

        # Store our label so we don't write it twice:
        last_label = lbl

    plt.savefig(out, bbox_inches="tight")

    plt.close()


def _set_figure_title(f, library_model, logp, collapsed_annotations, read):
    qual_string = f"[read qual: {read.get_tag('rq'):0.03f}/1.000]    " if read.has_tag("rq") else ""
    np_string = f"[# Passes: {read.get_tag('np')}]    " if read.has_tag("np") else ""
    is_rc_string = "[Direction: RC]" if read.has_tag("RC") and read.get_tag("RC") == 1 else "[Direction: Forward]"

    # Calculate whether the read has the correct array structure:
    read_mas_adapters = [s.name for s in collapsed_annotations if s.name in library_model.array_model["structure"]]
    segment_order_valid, key_adapters_found, first_key_adapter_indx = \
        library_model.validate_segment_order(collapsed_annotations)

    printed_array_model_name = library_model.array_model['name'].replace('_', '\\_')
    valid_library_order_string = "[$\\bf{" + printed_array_model_name + "}$ adapters: " + \
                                 f"{' '.join(library_model.key_adapters)}]"
    is_valid_order_string = "[Segment order: $\\bf{Valid}$]" if segment_order_valid \
        else "[Segment order: $\\bf{INVALID}$]"
    read_mas_adapter_string = f"[Key adapters: {' '.join(read_mas_adapters)}]"
    f.suptitle(
        r"$\bf{" + read.query_name.replace("_", "\\_") + "}$" + f"\n{qual_string}{np_string}"
        f"[{len(read.query_sequence)} bp]    {is_rc_string}    "
        r"[$\bf{" + library_model.name.replace("_", "\\_") + "}$" + f" model score: {logp:.2f}]\n"
        f"{is_valid_order_string}    {read_mas_adapter_string}    {valid_library_order_string}",
        fontsize=16
    )


def _get_segment_bases(seq, position, segments):
    """Get the bases for the whole segment based on the given position in the given sequence."""
    segment_bases = ""
    for s in segments:
        if s.start <= position <= s.end:
            segment_bases = seq[s.start:s.end + 1]
            break

    return segment_bases.upper()


def _load_annotations(annotated_bam):
    anns = {}
    name_map = {}

    pysam.set_verbosity(0)
    with pysam.AlignmentFile(annotated_bam, "rb", check_sq=False, require_index=False) as annotated_bam_file:
        for r in annotated_bam_file:
            anns[r.query_name] = {}
            for k, v in r.get_tags():
                anns[r.query_name][k] = v

            if r.get_tag("im") not in name_map:
                name_map[r.get_tag("im")] = set()

            name_map[r.get_tag("im")].add(r.query_name)

    return anns, name_map<|MERGE_RESOLUTION|>--- conflicted
+++ resolved
@@ -110,7 +110,6 @@
 
     t_start = time.time()
 
-<<<<<<< HEAD
     logger.info("Invoked via: longbow %s", " ".join(sys.argv[1:]))
 
     read_name_set = set()
@@ -125,8 +124,6 @@
     # overwrite read_names with the actual list of names
     read_names = sorted(read_name_set)
 
-=======
->>>>>>> d76e86f1
     if not os.path.exists(outdir):
         os.makedirs(outdir)
 
