--- conflicted
+++ resolved
@@ -97,11 +97,7 @@
     help="Passing reads must have CBC and UMI."
 )
 @click.argument("input-bam", default="-" if not sys.stdin.isatty() else None, type=click.File("rb"))
-<<<<<<< HEAD
 def main(threads, output_bam, do_simple_splitting, create_barcode_conf_file, model, ignore_cbc_and_umi, force, input_bam):
-=======
-def main(threads, output_bam, do_simple_splitting, create_barcode_conf_file, model, require_cbc_and_umi, input_bam):
->>>>>>> 5525a649
     """Segment pre-annotated reads from an input BAM file."""
 
     t_start = time.time()
@@ -175,11 +171,7 @@
                 create_barcode_conf_file,
                 model,
                 res,
-<<<<<<< HEAD
                 ignore_cbc_and_umi
-=======
-                require_cbc_and_umi
->>>>>>> 5525a649
             ),
         )
         output_worker.start()
@@ -243,11 +235,7 @@
     create_barcode_conf_file,
     model_name_or_file,
     res,
-<<<<<<< HEAD
     ignore_cbc_and_umi
-=======
-    require_cbc_and_umi
->>>>>>> 5525a649
 ):
     """Thread / process fn to write out all our data."""
 
@@ -308,11 +296,7 @@
                 delimiters,
                 out_bam_file,
                 barcode_conf_file,
-<<<<<<< HEAD
                 ignore_cbc_and_umi
-=======
-                require_cbc_and_umi
->>>>>>> 5525a649
             )
 
             # Increment our counters:
@@ -547,11 +531,7 @@
 
 
 def _write_segmented_read(
-<<<<<<< HEAD
     model, read, segments, do_simple_splitting, delimiters, bam_out, barcode_conf_file, ignore_cbc_and_umi
-=======
-    model, read, segments, do_simple_splitting, delimiters, bam_out, barcode_conf_file, require_cbc_and_umi
->>>>>>> 5525a649
 ):
     """Split and write out the segments of each read to the given bam output file.
 
@@ -585,11 +565,7 @@
                 segments,
                 delim_name,
                 prev_delim_name,
-<<<<<<< HEAD
                 ignore_cbc_and_umi
-=======
-                require_cbc_and_umi
->>>>>>> 5525a649
             )
 
         return len(segment_bounds_tuples)
@@ -625,11 +601,7 @@
                     seg_list,
                     end_delim_name,
                     start_delim_name,
-<<<<<<< HEAD
                     ignore_cbc_and_umi
-=======
-                    require_cbc_and_umi
->>>>>>> 5525a649
                 )
 
         # Return the number of array elements.
@@ -652,11 +624,7 @@
     segments,
     delim_name,
     prev_delim_name,
-<<<<<<< HEAD
     ignore_cbc_and_umi
-=======
-    require_cbc_and_umi
->>>>>>> 5525a649
 ):
     """Write out an individual array element that has been split out according to the given coordinates."""
     a = create_simple_split_array_element(delim_name, end_coord, model, prev_delim_name, read, segments, start_coord)
@@ -667,11 +635,7 @@
 
     has_cbc_and_umi = bam_utils.has_cbc_and_umi(a)
 
-<<<<<<< HEAD
     if has_cbc_and_umi or ignore_cbc_and_umi:
-=======
-    if not require_cbc_and_umi or has_cbc_and_umi:
->>>>>>> 5525a649
         bam_out.write(a)
 
 
@@ -691,10 +655,7 @@
     movie_name = read.query_name.split("/")[0]
     a.query_name = f'{movie_name}/{zmw}/ccs'
     a.set_tag(bam_utils.READ_ZMW_TAG, zmw)
-<<<<<<< HEAD
-=======
     a.set_tag(bam_utils.READ_ALTERED_NAME_TAG, f"{read.query_name}/{start_coord}_{end_coord}/{prev_delim_name}-{delim_name}")
->>>>>>> 5525a649
 
     # Get our annotations for this read and modify their output coordinates so that they're relative to the length of
     # this array element / read segment:
