<<<<<<< HEAD
import json
=======
>>>>>>> 5525a649
import math
import sys
import os
import gzip
import re
import logging
import click_log
import collections
import re
import pysam

import array
import operator
from functools import reduce

from collections import OrderedDict
from math import ceil, floor

from construct import *
from inspect import getframeinfo, currentframe, getdoc

from ..meta import VERSION

# TODO: FIX THIS TO BE AN IMPORT - needs to be refactored so include order isn't circular.
RANDOM_SEGMENT_NAME = "random"

logging.basicConfig(stream=sys.stderr)
logger = logging.getLogger("bam_utils")
click_log.basic_config(logger)

PB_READ_NAME_RE = re.compile("m[0-9]+e?_[0-9]{6}_[0-9]{6}/[0-9]+/.*")

# Constants for bam file reading / writing:
SEGMENTS_TAG = "SG"
SEGMENTS_QUAL_TAG = "XQ"
SEGMENTS_RC_TAG = "RC"
SEGMENT_TAG_DELIMITER = ","

READ_IS_SEGMENTED_TAG = "ZS"

READ_MODEL_NAME_TAG = "YN"
READ_MODEL_SCORE_TAG = "YS"
READ_IS_VALID_FOR_MODEL_TAG = "YV"
READ_FIRST_KEY_SEG_TAG = "YK"
READ_NUM_KEY_SEGMENTS_TAG = "YG"
READ_APPROX_QUAL_TAG = "YQ"

READ_ADAPTER_TAG = 'ZA'
READ_ADAPTER_POS_TAG = "XA"

READ_UMI_TAG = 'ZU'
READ_UMI_POS_TAG = "XU"
READ_RAW_UMI_TAG = "XM" # UMI sequence (for IsoSeq3 compatibility - https://isoseq.how/general-faq.html)

READ_BARCODE_TAG = 'CR' # Cell barcode
READ_RAW_BARCODE_TAG = "XC" # barcode sequence (for IsoSeq3 compatibility - https://isoseq.how/general-faq.html)
READ_BARCODE_POS_TAG = "XB"
READ_BARCODE_QUAL_TAG = "CY" # Cell barcode read quality
READ_BARCODE_CORRECTED_TAG = 'CB' # Cell barcode that is error-corrected and confirmed against a list of known-good barcode sequences
READ_BARCODE_CONF_FACTOR_TAG = "XF"
READ_TAGS_ORDER_TAG = "XA" # Order of tag names

READ_NUM_CONSENSUS_PASSES_TAG = "ic" # Sum of number of passes from all ZMWs used to create consensus (e.g. 1)
READ_ZMW_NAMES_TAG = "im" # ZMW names associated with this isoform (e.g. m64013e_211031_055434/1/ccs)
READ_NUM_ZMWS_TAG = "is" # Number of ZMWs associated with this isoform (e.g. 1)
READ_CLIPPED_SEQS_LIST_TAG = "it" # List of barcodes/UMIs clipped during tag (e.g. TCAGGTGCAGGTCGGATCCTGCGCAT)

READ_ZMW_TAG = "zm"
<<<<<<< HEAD
=======
READ_ALTERED_NAME_TAG = "XN" # Altered read name given by Longbow to a segmented read (used for debugging)
>>>>>>> 5525a649

CONF_FACTOR_SCALE = 100

READ_SPATIAL_BARCODE1_TAG = "X1"
READ_SPATIAL_BARCODE1_POS_TAG = "XP"

READ_SPATIAL_BARCODE2_TAG = "X2"
READ_SPATIAL_BARCODE2_POS_TAG = "XQ"


# Named tuple to store alignment information:
class SegmentInfo(collections.namedtuple("SegmentInfo", ["name", "start", "end"])):

    _tag_regex = re.compile(r"(.*?):(\d+)-(\d+)")

    def __len__(self):
        return self.end - self.start

    def __str__(self):
        return f"SegmentInfo({self.to_tag()})"

    def to_tag(self):
        return f"{self.name}:{self.start}-{self.end}"

    @classmethod
    def from_tag(cls, tag_string):
        match = cls._tag_regex.match(tag_string)
        return SegmentInfo(match[1], int(match[2]), int(match[3]))


def load_read_count(pbi_file):
    """Compute file offsets for specified read names"""

    # Decode PacBio .pbi file.  This is not a full decode of the index, only the parts we need
    # until we get to the read count.
    # More on index format at https://pacbiofileformats.readthedocs.io/en/9.0/PacBioBamIndex.html .

    fmt = Struct(
        # Header
        "magic" / Const(b"PBI\x01"),
        "version_patch" / Int8ul,
        "version_minor" / Int8ul,
        "version_major" / Int8ul,
        "version_empty" / Int8ul,
        "pbi_flags" / Int16ul,
        "n_reads" / Int32ul,
        )

    with gzip.open(pbi_file, "rb") as f:
        idx_contents = fmt.parse_stream(f)

        return idx_contents.n_reads


def compute_shard_offsets(pbi_file, num_shards):
    """
    Compute all possible shard offsets (keeping adjacent reads from the ZMW together)
    """

    # Decode PacBio .pbi file.  This is not a full decode of the index, only the parts we need for sharding.
    # More on index format at https://pacbiofileformats.readthedocs.io/en/9.0/PacBioBamIndex.html .

    fmt = Struct(
        # Header
        "magic" / Const(b"PBI\x01"),
        "version_patch" / Int8ul,
        "version_minor" / Int8ul,
        "version_major" / Int8ul,
        "version_empty" / Int8ul,
        "pbi_flags" / Int16ul,
        "n_reads" / Int32ul,
        "reserved" / Padding(18),

        # Basic information section (columnar format)
        "rgId" / Padding(this.n_reads * 4),
        "qStart" / Padding(this.n_reads * 4),
        "qEnd" / Padding(this.n_reads * 4),
        "holeNumber" / Array(this.n_reads, Int32sl),
        "readQual" / Padding(this.n_reads * 4),
        "ctxtFlag" / Padding(this.n_reads * 1),
        "fileOffset" / Array(this.n_reads, Int64sl),
        )

    # Make a list of bgzf virtual file offsets for sharding and store ZMW counts.
    file_offsets_hash = OrderedDict()
    last_offset = 0
    zmw_count_hash = dict()
    with gzip.open(pbi_file, "rb") as f:
        idx_contents = fmt.parse_stream(f)

        for j in range(0, idx_contents.n_reads):
            # Save only the virtual file offset for the first ZMW hole number, so
            # that shard boundaries always keep reads from the same ZMW together.
            if idx_contents.holeNumber[j] not in file_offsets_hash:
                file_offsets_hash[idx_contents.holeNumber[j]] = idx_contents.fileOffset[j]

            last_offset = idx_contents.fileOffset[j]

            try:
                zmw_count_hash[idx_contents.holeNumber[j]] += 1
            except KeyError:
                zmw_count_hash[idx_contents.holeNumber[j]] = 1

    file_offsets = list(file_offsets_hash.values())
    shard_offsets = []
    read_counts = []
    read_nums = []

    read_num = 1
    by = int(math.ceil(len(file_offsets) / num_shards))
    for i in range(0, len(file_offsets), by):
        shard_offsets.append(file_offsets[i])
        read_counts.append(len(file_offsets[i:i + by]))
        read_nums.append(read_num)
        read_num += read_counts[-1]

    # For the last read in the file, pad the offset so the final comparison in write_shard() retains the final read.
    shard_offsets.append(file_offsets[-1] + 1)

    return shard_offsets, zmw_count_hash, idx_contents.n_reads, read_counts, read_nums


def create_bam_header_with_program_group(command_name, base_bam_header, description=None, models=None):
    """Create a pysam.AlignmentHeader object with program group (PG) information populated by the given arguments.

    This function is intended to be called from the 'main' function of a longbow subcommand because it uses reflection
    to pull in the first line of the docstring from the main function as the description (DS field)."""

    bam_header_dict = base_bam_header.to_dict()

    if not description:
        prev_frame = currentframe().f_back
        description = getdoc(prev_frame.f_globals['main']).split("\n")[0]

    # If we have a model here, we should add the description of the model to our program group:
    if models:
        description = description + "  MODEL(s): " + ", ".join([m.to_json(indent=None) for m in models])

    # Add our program group to it:
    pg_dict = {
        "ID": f"longbow-{command_name}-{VERSION}",
        "PN": "longbow",
        "VN": f"{VERSION}",
        # Use reflection to get the first line of the doc string the caller - the main function for our header:
        "DS": description,
        "CL": " ".join(sys.argv),
    }
    if "PG" in bam_header_dict:
        bam_header_dict["PG"].append(pg_dict)
    else:
        bam_header_dict["PG"] = [pg_dict]
    out_header = pysam.AlignmentHeader.from_dict(bam_header_dict)

    return out_header


def check_for_preexisting_files(file_list, exist_ok=False):
    """Checks if the files in the given file_list exist.
    If any file exists and exist_ok is False, this will exit the program.
    If any file exists and exist_ok is True, the program will continue.
    """

    # Allow users to be a little lazy with what input types they give:
    if not isinstance(file_list, list) and not isinstance(file_list, set):
        file_list = [file_list]

    do_files_exist = False
    for f in file_list:
        if os.path.exists(f) and not f == "/dev/null":
            if exist_ok:
                logger.warning(f"Output file exists: {f}.  Overwriting.")
            else:
                logger.error(f"Output file already exists: {f}!")
                do_files_exist = True
    if do_files_exist:
        sys.exit(1)


def get_segment_score(read_sequence, segment, library_model, ssw_aligner=None):
    """Get the alignment score of the given segment against the read sequence."""

    # TODO: FIX THIS METHOD WITH NEW SCORING MODEL!
    return 0, 0

    # We don't score random segments:
    if segment.name == RANDOM_SEGMENT_NAME:
        return 0, 0

    # Create a default aligner if we weren't given one:
    if not ssw_aligner:
        ssw_aligner = ssw.Aligner()

    # Get our alignment and our score:
    if segment.end - segment.start > 1:
        alignment = ssw_aligner.align(read_sequence[segment.start:segment.end], library_model.adapter_dict[segment.name])
        optimal_score = alignment.score
    else:
        optimal_score = 0

    # The max score is the match score * the length of the reference segment
    max_score = len(library_model.adapter_dict[segment.name]) * ssw_aligner.matrix.get_match()

    return optimal_score, max_score


def collapse_annotations(path):
    """Collapses given path into a list of SegmentInfo objects."""
    last = ""
    start = 0
    segments = []
    i = 0
    for i, seg in enumerate(path):
        if seg != last:
            if i != 0:
                segments.append(SegmentInfo(last, start, i - 1))
            last = seg
            start = i
    # Don't forget the last one:
    segments.append(SegmentInfo(last, start, i))

    return segments


def write_annotated_read(read, segments, is_rc, logp, model, ssw_aligner, out_bam_file):
    """Write the given pysam.AlignedSegment read object to the given file with the given metadata."""

    # Obligatory log message:
    logger.debug(
        "Path for read %s (%2.2f)%s: %s",
        read.query_name,
        logp,
        " (RC)" if is_rc else "",
        segments,
    )

    # Set our tag and write out the read to the annotated file:
    read.set_tag(SEGMENTS_TAG, SEGMENT_TAG_DELIMITER.join([s.to_tag() for s in segments]))

    # Set the model info tags:
    read.set_tag(READ_MODEL_SCORE_TAG, logp)
    read.set_tag(READ_MODEL_NAME_TAG, model.name)

    # If we're reverse complemented, we make it easy and just reverse complement the read and add a tag saying
    # that the read was RC:
    read.set_tag(SEGMENTS_RC_TAG, is_rc)
    if is_rc:
        quals = read.query_qualities[::-1]
        seq = reverse_complement(read.query_sequence)
        read.query_sequence = seq
        read.query_qualities = quals

    # Get our segment scores and set them:
    total_score = 0
    total_max_score = 0
    score_strings = []
    for s in segments:
        score, max_score = get_segment_score(read.query_sequence, s, model, ssw_aligner)
        score_strings.append(f"{score}/{max_score}")
        total_score += score
        total_max_score += max_score

    read.set_tag(SEGMENTS_QUAL_TAG, SEGMENT_TAG_DELIMITER.join(score_strings))
    if total_max_score != 0:
        read.set_tag(READ_APPROX_QUAL_TAG, f"{total_score / total_max_score:.4f}")
    else:
        read.set_tag(READ_APPROX_QUAL_TAG, f"0.0")

    out_bam_file.write(read)


# IUPAC RC's from: http://arep.med.harvard.edu/labgc/adnan/projects/Utilities/revcomp.html
# and https://www.dnabaser.com/articles/IUPAC%20ambiguity%20codes.html
RC_BASE_MAP = {
    "N": "N",
    "A": "T",
    "T": "A",
    "G": "C",
    "C": "G",
    "Y": "R",
    "R": "Y",
    "S": "S",
    "W": "W",
    "K": "M",
    "M": "K",
    "B": "V",
    "V": "B",
    "D": "H",
    "H": "D",
    "n": "n",
    "a": "t",
    "t": "a",
    "g": "c",
    "c": "g",
    "y": "r",
    "r": "y",
    "s": "s",
    "w": "w",
    "k": "m",
    "m": "k",
    "b": "v",
    "v": "b",
    "d": "h",
    "h": "d",
}


def reverse_complement(base_string):
    """
    Reverse complements the given base_string.
    :param base_string: String of bases to be reverse-complemented.
    :return: The reverse complement of the given base string.
    """

    return "".join(map(lambda b: RC_BASE_MAP[b], base_string[::-1]))


def get_confidence_factor(qual_string: str, scale_factor: float = CONF_FACTOR_SCALE) -> float:
    """Get the confidence factor for the given sequence to be tallied for use with STARCODE.
    quals are assumed to be phred scale quality scores in string format and will be converted to numerical values."""
    return scale_factor * reduce(
        operator.mul, map(lambda q: 1. - 10 ** (-(ord(q) - 33.) / 10), qual_string)
    )


def get_confidence_factor_raw_quals(quals: array.array, scale_factor: float = CONF_FACTOR_SCALE) -> float:
    """Get the confidence factor for the given sequence to be tallied for use with STARCODE.
    quals are assumed to be numerical already and will not be type converted."""
    return scale_factor * reduce(
        operator.mul, map(lambda q: 1. - 10 ** (-q/10), quals)
    )


def has_cbc_and_umi(read):
<<<<<<< HEAD
    return read.has_tag(READ_RAW_BARCODE_TAG) and read.has_tag(READ_RAW_UMI_TAG)


def get_model_name_from_bam_header(header):
    for pg in header.as_dict()['PG']:
        if pg['PN'] == 'longbow' and 'annotate' in pg['ID']:
            desc, models_str= pg['DS'].split('MODEL(s): ')
            models_json = json.loads(models_str)
            return models_json['name']

    return None
=======
    return read.has_tag(READ_RAW_BARCODE_TAG) and read.has_tag(READ_RAW_UMI_TAG)
>>>>>>> 5525a649
<|MERGE_RESOLUTION|>--- conflicted
+++ resolved
@@ -1,7 +1,4 @@
-<<<<<<< HEAD
 import json
-=======
->>>>>>> 5525a649
 import math
 import sys
 import os
@@ -70,10 +67,7 @@
 READ_CLIPPED_SEQS_LIST_TAG = "it" # List of barcodes/UMIs clipped during tag (e.g. TCAGGTGCAGGTCGGATCCTGCGCAT)
 
 READ_ZMW_TAG = "zm"
-<<<<<<< HEAD
-=======
 READ_ALTERED_NAME_TAG = "XN" # Altered read name given by Longbow to a segmented read (used for debugging)
->>>>>>> 5525a649
 
 CONF_FACTOR_SCALE = 100
 
@@ -407,7 +401,6 @@
 
 
 def has_cbc_and_umi(read):
-<<<<<<< HEAD
     return read.has_tag(READ_RAW_BARCODE_TAG) and read.has_tag(READ_RAW_UMI_TAG)
 
 
@@ -418,7 +411,4 @@
             models_json = json.loads(models_str)
             return models_json['name']
 
-    return None
-=======
-    return read.has_tag(READ_RAW_BARCODE_TAG) and read.has_tag(READ_RAW_UMI_TAG)
->>>>>>> 5525a649
+    return None